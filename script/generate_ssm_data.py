--- conflicted
+++ resolved
@@ -4,11 +4,8 @@
 from tempfile import TemporaryDirectory
 from multiprocessing import Pool
 from datetime import datetime
-<<<<<<< HEAD
-=======
 import argparse
 import logging
->>>>>>> 29ff5e96
 import os
 
 import numpy as np
@@ -207,11 +204,7 @@
             include_vessels
         ))
 
-<<<<<<< HEAD
-    with Pool(processes=os.cpu_count() - 1) as pool:
-=======
     with Pool(processes=(os.cpu_count()//2)) as pool:
->>>>>>> 29ff5e96
         pool.starmap(generate_ssm_file, worker_args)
 
 if __name__ == "__main__":
