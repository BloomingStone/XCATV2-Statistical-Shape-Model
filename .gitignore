--- conflicted
+++ resolved
@@ -15,10 +15,7 @@
 *.log
 *.npy
 *.gif
-<<<<<<< HEAD
-=======
 *.png
->>>>>>> 29ff5e96
 
 
 dxcat2
